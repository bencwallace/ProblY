"""
Random variables following common distributions.
"""

import functools

from ..core.random_variables import RandomVariable
from ..lib import const


# ultimately makes Distribution an instance of a specialization of the reader monad
# metaclasses needed so that subclasses also become instances
class Lift(type):
    def __call__(cls, *params, **kwargs):
        if any((isinstance(rv, RandomVariable) for rv in params)):
            return RandomDistribution(cls, *(const(rv) for rv in params))
        else:
            return super().__call__(*params, **kwargs)


class RandomDistribution(RandomVariable):
    def __init__(self, distr, *rvs):
        self.distr = distr
        self.rvs = rvs
        super().__init__()

    def _sampler(self, seed=None):
        seed = self._seed(seed)
        # need to short-circuit to sampler for testability
        return self.distr(*(rv(seed) for rv in self.rvs))._sampler(seed)


class Distribution(RandomVariable, metaclass=Lift):
    """
    A random variable given by some distribution.

    Subclassing
    -----------
    Subclasses should call `super().__init__()` in their initializers.
    A subclass should implement the method `_sampler(self, seed)`,
    which produces a random sample from a given integer seed according
    to the desired distribution.

    It is also recommended, when these quantities are relatively simple to
    compute, to override `mean(self)`, `momen(self, p)`, `cmoment(self, p)`,
    `variance(self)`, `cdf(self, x)`, and `pdf(self, x)`.

    Example
    -------
    Define a family of "shifted" uniform random variables:

    >>> import probly as pr
    >>> import numpy as np
    >>> class UnifShift(Distribution):
    ...     def __init__(self, a, b):
    ...         self.a = a + 1
    ...         self.b = b + 1
    ...         super().__init__()
    ...     def _sampler(self, seed):
    ...         np.random.seed(seed)
    ...         return np.random.uniform(self.a, self.b)
    """
<<<<<<< HEAD
    def __init__(self, *args, **kwargs):
        super().__init__()
        self.make_independent()
=======


def model(*names):
    def decorator(f):
        class Model(Distribution):
            def __init__(self, *params):
                super().__init__()
                self.params = params
                for (name, arg) in zip(names, params):
                    self.__setattr__(name, arg)
                functools.update_wrapper(self, f)

            def _sampler(self, seed):
                return f(*self.params)(seed)

        return Model

    return decorator
>>>>>>> c127db25
<|MERGE_RESOLUTION|>--- conflicted
+++ resolved
@@ -60,11 +60,9 @@
     ...         np.random.seed(seed)
     ...         return np.random.uniform(self.a, self.b)
     """
-<<<<<<< HEAD
     def __init__(self, *args, **kwargs):
         super().__init__()
         self.make_independent()
-=======
 
 
 def model(*names):
@@ -82,5 +80,4 @@
 
         return Model
 
-    return decorator
->>>>>>> c127db25
+    return decorator